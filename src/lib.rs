--- conflicted
+++ resolved
@@ -645,11 +645,7 @@
     /// adapter. (See its documentation for the same example functionality as
     /// above.)
     ///
-<<<<<<< HEAD
-    /// [`filter_entry`]: struct.IntoIter.html#method.filter_entry
-=======
     /// [`filter_entry`]: #method.filter_entry
->>>>>>> 86238d6d
     pub fn skip_current_dir(&mut self) {
         if !self.stack_list.is_empty() {
             self.stack_list.pop();
@@ -701,11 +697,7 @@
     /// Note that entries skipped with [`min_depth`] and [`max_depth`] are not
     /// passed to this predicate.
     ///
-<<<<<<< HEAD
-    /// [`skip_current_dir`]: struct.IntoIter.html#method.skip_current_dir
-=======
     /// [`skip_current_dir`]: #method.skip_current_dir
->>>>>>> 86238d6d
     /// [`min_depth`]: struct.WalkDir.html#method.min_depth
     /// [`max_depth`]: struct.WalkDir.html#method.max_depth
     pub fn filter_entry<P>(self, predicate: P) -> FilterEntry<Self, P>
@@ -892,20 +884,15 @@
     /// If this entry is a symbolic link and [`follow_links`] is enabled, then
     /// [`std::fs::metadata`] is called instead.
     ///
-<<<<<<< HEAD
+    /// # Errors
+    ///
+    /// Similar to [`std::fs::metadata`], returns errors for path values that the program does not
+    /// have permissions to access or if the path does not exist.  
+    ///
     /// [`WalkDir`]: struct.WalkDir.html
     /// [`follow_links`]: struct.WalkDir.html#method.follow_links
+    /// [`std::fs::metadata`]: https://doc.rust-lang.org/std/fs/fn.metadata.html
     /// [`std::fs::symlink_metadata`]: https://doc.rust-lang.org/stable/std/fs/fn.symlink_metadata.html
-    /// [`std::fs::metadata`]: https://doc.rust-lang.org/stable/std/fs/fn.metadata.html
-=======
-    /// # Errors
-    ///
-    /// Similar to [`std::fs::metadata`], returns errors for path values that the program does not
-    /// have permissions to access or if the path does not exist.  
-    ///
-    /// [`follow_links`]: struct.WalkDir.html#method.follow_links
-    /// [`std::fs::metadata`]: https://doc.rust-lang.org/std/fs/fn.metadata.html
->>>>>>> 86238d6d
     pub fn metadata(&self) -> Result<fs::Metadata> {
         if self.follow_link {
             fs::metadata(&self.path)
@@ -1132,11 +1119,7 @@
     /// Note that entries skipped with [`min_depth`] and [`max_depth`] are not
     /// passed to this predicate.
     ///
-<<<<<<< HEAD
-    /// [`skip_current_dir`]: struct.FilterEntry.html#method.skip_current_dir
-=======
     /// [`skip_current_dir`]: #method.skip_current_dir
->>>>>>> 86238d6d
     /// [`min_depth`]: struct.WalkDir.html#method.min_depth
     /// [`max_depth`]: struct.WalkDir.html#method.max_depth
     pub fn filter_entry(self, predicate: P) -> FilterEntry<Self, P> {
@@ -1185,11 +1168,7 @@
     /// adapter. (See its documentation for the same example functionality as
     /// above.)
     ///
-<<<<<<< HEAD
-    /// [`filter_entry`]: struct.FilterEntry.html#method.filter_entry
-=======
     /// [`filter_entry`]: #method.filter_entry
->>>>>>> 86238d6d
     pub fn skip_current_dir(&mut self) {
         self.it.skip_current_dir();
     }
