#![doc(html_root_url = "https://docs.rs/walkdir/1.0.7")]
/*!
Crate `walkdir` provides an efficient and cross platform implementation
of recursive directory traversal. Several options are exposed to control
iteration, such as whether to follow symbolic links (default off), limit the
maximum number of simultaneous open file descriptors and the ability to
efficiently skip descending into directories.

To use this crate, add `walkdir` as a dependency to your project's
`Cargo.toml`:

```ignore
[dependencies]
walkdir = "1"
```

# From the top

The `WalkDir` type builds iterators. The `DirEntry` type describes values yielded by the iterator.
Finally, the `Error` type is a small wrapper around `std::io::Error` with
additional information, such as if a loop was detected while following symbolic
links (not enabled by default).

# Example

The following code recursively iterates over the directory given and prints
the path for each entry:

```rust,no_run
use walkdir::WalkDir;
# use walkdir::Error;

# fn try_main() -> Result<(), Error> {
for entry in WalkDir::new("foo") {
    println!("{}", entry?.path().display());
}
# Ok(())
# }
#
# fn main() {
#    try_main().unwrap();
# }
```

Or, if you'd like to iterate over all entries and ignore any errors that may
arise, use `filter_map`. (e.g., This code below will silently skip directories
that the owner of the running process does not have permission to access.)

```rust,no_run
use walkdir::WalkDir;

for entry in WalkDir::new("foo").into_iter().filter_map(|e| e.ok()) {
    println!("{}", entry.path().display());
}
```

# Example: follow symbolic links

The same code as above, except `follow_links` is enabled:

```rust,no_run
use walkdir::WalkDir;
# use walkdir::Error;

# fn try_main() -> Result<(), Error> {
for entry in WalkDir::new("foo").follow_links(true) {
    println!("{}", entry?.path().display());
}
# Ok(())
# }
#
# fn main() {
#    try_main().unwrap();
# }
```

# Example: skip hidden files and directories efficiently on unix

This uses the [`filter_entry`] iterator adapter to avoid yielding hidden files
and directories efficiently:

```rust,no_run
use walkdir::{DirEntry, WalkDir};
# use walkdir::Error;

fn is_hidden(entry: &DirEntry) -> bool {
    entry.file_name()
         .to_str()
         .map(|s| s.starts_with("."))
         .unwrap_or(false)
}

# fn try_main() -> Result<(), Error> {
let walker = WalkDir::new("foo").into_iter();
for entry in walker.filter_entry(|e| !is_hidden(e)) {
    println!("{}", entry?.path().display());
}
# Ok(())
# }
#
# fn main() {
#     try_main().unwrap();
}
```

[`filter_entry`]: struct.IntoIter.html#method.filter_entry
*/
#[cfg(windows)] extern crate kernel32;
#[cfg(windows)] extern crate winapi;
#[cfg(test)] extern crate quickcheck;
#[cfg(test)] extern crate rand;
extern crate same_file;

use std::cmp::{Ordering, min};
use std::error;
use std::fmt;
use std::fs::{self, FileType, ReadDir};
use std::io;
use std::ffi::OsStr;
use std::ffi::OsString;
use std::path::{Path, PathBuf};
use std::result;
use std::vec;

pub use same_file::is_same_file;

#[cfg(test)] mod tests;

/// Like try, but for iterators that return `Option<Result<_, _>>`.
macro_rules! itry {
    ($e:expr) => {
        match $e {
            Ok(v) => v,
            Err(err) => return Some(Err(From::from(err))),
        }
    }
}

/// A result type for walkdir operations.
///
/// Note that this result type embeds the error type in this crate. This
/// is only useful if you care about the additional information provided by
/// the error (such as the path associated with the error or whether a loop
/// was dectected). If you want things to Just Work, then you can use
/// `io::Result` instead since the error type in this package will
/// automatically convert to an `io::Result` when using the `try!` macro.
pub type Result<T> = ::std::result::Result<T, Error>;

/// A builder to create an iterator for recursively walking a directory.
///
/// Results are returned in depth first fashion, with directories yielded
/// before their contents. The order is unspecified. Directory entries `.`
/// and `..` are always omitted.
///
/// If an error occurs at any point during iteration, then it is returned in
/// place of its corresponding directory entry and iteration continues as
/// normal. If an error occurs while opening a directory for reading, it
/// is skipped. Iteration may be stopped at any time. When the iterator is
/// destroyed, all resources associated with it are freed.
///
/// # Usage
///
/// This type implements `IntoIterator` so that it may be used as the subject
/// of a `for` loop. You may need to call `into_iter` explicitly if you want
/// to use iterator adapters such as [`filter_entry`].
///
/// Idiomatic use of this type should use method chaining to set desired
/// options. For example, this only shows entries with a depth of `1`, `2`
/// or `3` (relative to `foo`):
///
/// ```rust,no_run
/// use walkdir::WalkDir;
/// # use walkdir::Error;
///
/// # fn try_main() -> Result<(), Error> {
/// for entry in WalkDir::new("foo").min_depth(1).max_depth(3) {
///     println!("{}", entry?.path().display());
/// }
/// # Ok(())
/// # }
/// #
/// # fn main() {
/// #    try_main().unwrap();
/// # }
/// ```
///
/// [`filter_entry`]: struct.IntoIter.html#method.filter_entry
///
/// Note that the iterator by default includes the top-most directory. Since
/// this is the only directory yielded with depth `0`, it is easy to ignore it
/// with the [`min_depth`] setting:
///
/// ```rust,no_run
/// use walkdir::WalkDir;
/// # use walkdir::Error;
///
/// # fn try_main() -> Result<(), Error> {
/// for entry in WalkDir::new("foo").min_depth(1) {
///     println!("{}", entry?.path().display());
/// }
/// # Ok(())
/// # }
/// #
/// # fn main() {
/// #    try_main().unwrap();
/// # }
/// ```
///
/// [`min_depth`]: struct.WalkDir.html#method.min_depth
///
/// This will only return descendents of the `foo` directory and not `foo`
/// itself.
///
/// # Loops
///
/// This iterator (like most/all recursive directory iterators) assumes that
/// no loops can be made with *hard* links on your file system. In particular,
/// this would require creating a hard link to a directory such that it creates
/// a loop. On most platforms, this operation is illegal.
///
/// Note that when following symbolic/soft links, loops are detected and an
/// error is reported.
#[derive(Debug)]
pub struct WalkDir {
    opts: WalkDirOptions,
    root: PathBuf,
}

struct WalkDirOptions {
    follow_links: bool,
    max_open: usize,
    min_depth: usize,
    max_depth: usize,
    sorter: Option<Box<FnMut(&DirEntry,&DirEntry) -> Ordering + 'static>>,
    contents_first: bool,
}

impl fmt::Debug for WalkDirOptions {
    fn fmt(&self, f: &mut fmt::Formatter) -> ::std::result::Result<(), fmt::Error> {
        let sorter_str = if self.sorter.is_some() {
            // FnMut isn't `Debug`
            "Some(...)"
        } else {
            "None"
        };
        f.debug_struct("WalkDirOptions")
            .field("follow_links", &self.follow_links)
            .field("max_open", &self.max_open)
            .field("min_depth", &self.min_depth)
            .field("max_depth", &self.max_depth)
            .field("sorter", &sorter_str)
            .field("contents_first", &self.contents_first)
            .finish()
    }
}

impl WalkDir {
    /// Create a builder for a recursive directory iterator starting at the
    /// file path `root`. If `root` is a directory, then it is the first item
    /// yielded by the iterator. If `root` is a file, then it is the first
    /// and only item yielded by the iterator. If `root` is a symlink, then it
    /// is always followed.
    pub fn new<P: AsRef<Path>>(root: P) -> Self {
        WalkDir {
            opts: WalkDirOptions {
                follow_links: false,
                max_open: 10,
                min_depth: 0,
                max_depth: ::std::usize::MAX,
                sorter: None,
                contents_first: false,
            },
            root: root.as_ref().to_path_buf(),
        }
    }

    /// Set the minimum depth of entries yielded by the iterator.
    ///
    /// The smallest depth is `0` and always corresponds to the path given
    /// to the `new` function on this type. Its direct descendents have depth
    /// `1`, and their descendents have depth `2`, and so on.
    pub fn min_depth(mut self, depth: usize) -> Self {
        self.opts.min_depth = depth;
        if self.opts.min_depth > self.opts.max_depth {
            self.opts.min_depth = self.opts.max_depth;
        }
        self
    }

    /// Set the maximum depth of entries yield by the iterator.
    ///
    /// The smallest depth is `0` and always corresponds to the path given
    /// to the `new` function on this type. Its direct descendents have depth
    /// `1`, and their descendents have depth `2`, and so on.
    ///
    /// Note that this will not simply filter the entries of the iterator, but
    /// it will actually avoid descending into directories when the depth is
    /// exceeded.
    pub fn max_depth(mut self, depth: usize) -> Self {
        self.opts.max_depth = depth;
        if self.opts.max_depth < self.opts.min_depth {
            self.opts.max_depth = self.opts.min_depth;
        }
        self
    }

    /// Follow symbolic links. By default, this is disabled.
    ///
    /// When `yes` is `true`, symbolic links are followed as if they were
    /// normal directories and files. If a symbolic link is broken or is
    /// involved in a loop, an error is yielded.
    ///
    /// When enabled, the yielded `DirEntry` values represent the target of
    /// the link while the path corresponds to the link. See the `DirEntry`
    /// type for more details.
    pub fn follow_links(mut self, yes: bool) -> Self {
        self.opts.follow_links = yes;
        self
    }

    /// Set the maximum number of simultaneously open file descriptors used
    /// by the iterator.
    ///
    /// `n` must be greater than or equal to `1`. If `n` is `0`, then it is set
    /// to `1` automatically. If this is not set, then it defaults to some
    /// reasonably low number.
    ///
    /// This setting has no impact on the results yielded by the iterator
    /// (even when `n` is `1`). Instead, this setting represents a trade off
    /// between scarce resources (file descriptors) and memory. Namely, when
    /// the maximum number of file descriptors is reached and a new directory
    /// needs to be opened to continue iteration, then a previous directory
    /// handle is closed and has its unyielded entries stored in memory. In
    /// practice, this is a satisfying trade off because it scales with respect
    /// to the *depth* of your file tree. Therefore, low values (even `1`) are
    /// acceptable.
    ///
    /// Note that this value does not impact the number of system calls made by
    /// an exhausted iterator.
    pub fn max_open(mut self, mut n: usize) -> Self {
        if n == 0 {
            n = 1;
        }
        self.opts.max_open = n;
        self
    }

    /// Set a function for sorting directory entries.
    ///
    /// If a compare function is set, the resulting iterator will return all
    /// paths in sorted order. The compare function will be called to compare
    /// entries from the same directory.
    ///
    /// ```rust,no-run
    /// use std::cmp;
    /// use std::ffi::OsString;
    /// use walkdir::WalkDir;
    ///
    /// WalkDir::new("foo").sort_by(|a,b| a.file_name().cmp(b.file_name()));
    /// ```
    pub fn sort_by<F>(mut self, cmp: F) -> Self
            where F: FnMut(&DirEntry, &DirEntry) -> Ordering + 'static {
        self.opts.sorter = Some(Box::new(cmp));
        self
    }

    /// Yield a directory's contents before the directory itself. By default,
    /// this is disabled.
    ///
    /// When `yes` is `false` (as is the default), the directory is yielded
    /// before its contents are read. This is useful when, e.g. you want to
    /// skip processing of some directories.
    ///
    /// When `yes` is `true`, the iterator yields the contents of a directory
    /// before yielding the directory itself. This is useful when, e.g. you
    /// want to recursively delete a directory.
    ///
    /// # Example
    ///
    /// Assume the following directory tree:
    ///
    /// ```text
    /// foo/
    ///   abc/
    ///     qrs
    ///     tuv
    ///   def/
    /// ```
    ///
    /// With contents_first disabled (the default), the following code visits the
    /// directory tree in depth-first order:
    ///
    /// ```rust,no_run
    /// use walkdir::WalkDir;
    ///
    /// for entry in WalkDir::new("foo") {
    ///     let entry = entry.unwrap();
    ///     println!("{}", entry.path().display());
    /// }
    ///
    /// // foo
    /// // abc
    /// // qrs
    /// // tuv
    /// // def
    /// ```
    ///
    /// With contents_first enabled:
    ///
    /// ```rust,no_run
    /// use walkdir::WalkDir;
    ///
    /// for entry in WalkDir::new("foo").contents_first(true) {
    ///     let entry = entry.unwrap();
    ///     println!("{}", entry.path().display());
    /// }
    ///
    /// // qrs
    /// // tuv
    /// // abc
    /// // def
    /// // foo
    /// ```
    pub fn contents_first(mut self, yes: bool) -> Self {
        self.opts.contents_first = yes;
        self
    }
}

impl IntoIterator for WalkDir {
    type Item = Result<DirEntry>;
    type IntoIter = IntoIter;

    fn into_iter(self) -> IntoIter {
        IntoIter {
            opts: self.opts,
            start: Some(self.root),
            stack_list: vec![],
            stack_path: vec![],
            oldest_opened: 0,
            depth: 0,
            deferred_dirs: vec![],
        }
    }
}

/// An iterator for recursively descending into a directory.
///
/// A value with this type must be constructed with the [`WalkDir`] type, which
/// uses a builder pattern to set options such as min/max depth, max open file
/// descriptors and whether the iterator should follow symbolic links.  After constructing
/// a `WalkDir`, call [`.into_iter()`] at the end of the chain.
///
/// The order of elements yielded by this iterator is unspecified.
///
/// [`WalkDir`]: struct.WalkDir.html
<<<<<<< HEAD
#[derive(Debug)]
=======
/// [`.into_iter()`]: struct.WalkDir.html#into_iter.v
>>>>>>> 378cb074
pub struct IntoIter {
    /// Options specified in the builder. Depths, max fds, etc.
    opts: WalkDirOptions,
    /// The start path.
    ///
    /// This is only `Some(...)` at the beginning. After the first iteration,
    /// this is always `None`.
    start: Option<PathBuf>,
    /// A stack of open (up to max fd) or closed handles to directories.
    /// An open handle is a plain `fs::ReadDir` while a closed handle is
    /// a `Vec<fs::DirEntry>` corresponding to the as-of-yet consumed entries.
    stack_list: Vec<DirList>,
    /// A stack of file paths.
    ///
    /// This is *only* used when `follow_links` is enabled. In all other cases
    /// this stack is empty.
    stack_path: Vec<PathBuf>,
    /// An index into `stack_list` that points to the oldest open directory
    /// handle. If the maximum fd limit is reached and a new directory needs
    /// to be read, the handle at this index is closed before the new directory
    /// is opened.
    oldest_opened: usize,
    /// The current depth of iteration (the length of the stack at the
    /// beginning of each iteration).
    depth: usize,
    /// A list of DirEntries corresponding to directories, that are
    /// yielded after their contents has been fully yielded. This is only
    /// used when `contents_first` is enabled.
    deferred_dirs: Vec<DirEntry>,
}

/// A sequence of unconsumed directory entries.
///
/// This represents the opened or closed state of a directory handle. When
/// open, future entries are read by iterating over the raw `fs::ReadDir`.
/// When closed, all future entries are read into memory. Iteration then
/// proceeds over a `Vec<fs::DirEntry>`.
#[derive(Debug)]
enum DirList {
    /// An opened handle.
    ///
    /// This includes the depth of the handle itself.
    ///
    /// If there was an error with the initial `fs::read_dir` call, then it is
    /// stored here. (We use an `Option<...>` to make yielding the error
    /// exactly once simpler.)
    Opened { depth: usize, it: result::Result<ReadDir, Option<Error>> },
    /// A closed handle.
    ///
    /// All remaining directory entries are read into memory.
    Closed(vec::IntoIter<Result<DirEntry>>),
}

/// A directory entry.
///
/// This is the type of value that is yielded from the iterators defined in
/// this crate.
///
/// # Differences with `std::fs::DirEntry`
///
/// This type mostly mirrors the type by the same name in `std::fs`. There are
/// some differences however:
///
/// * All recursive directory iterators must inspect the entry's type.
/// Therefore, the value is stored and its access is guaranteed to be cheap and
/// successful.
/// * [`path`] and [`file_name`] return borrowed variants.
/// * If [`follow_links`] was enabled on the originating iterator, then all
/// operations except for [`path`] operate on the link target. Otherwise, all
/// operations operate on the symbolic link.
///
/// [`path`]: #method.path
/// [`file_name`]: #method.file_name
/// [`follow_links`]: struct.WalkDir.html#method.follow_links
pub struct DirEntry {
    /// The path as reported by the `fs::ReadDir` iterator (even if it's a
    /// symbolic link).
    path: PathBuf,
    /// The file type. Necessary for recursive iteration, so store it.
    ty: FileType,
    /// Is set when this entry was created from a symbolic link and the user
    /// excepts the iterator to follow symbolic links.
    follow_link: bool,
    /// The depth at which this entry was generated relative to the root.
    depth: usize,
    /// The underlying inode number (Unix only).
    #[cfg(unix)]
    ino: u64,
}

impl Iterator for IntoIter {
    type Item = Result<DirEntry>;
    /// Advances the iterator and returns the next value.
    ///
    /// # Errors
    ///
    /// If the iterator fails to retrieve the next value, this method returns an error value.
    /// The error will be wrapped in an Option::Some.
    fn next(&mut self) -> Option<Result<DirEntry>> {
        if let Some(start) = self.start.take() {
            let dent = itry!(DirEntry::from_link(0, start));
            if let Some(result) = self.handle_entry(dent) {
                return Some(result);
            }
        }
        while !self.stack_list.is_empty() {
            self.depth = self.stack_list.len();
            if let Some(dentry) = self.get_deferred_dir() {
                return Some(Ok(dentry));
            }
            if self.depth > self.opts.max_depth {
                // If we've exceeded the max depth, pop the current dir
                // so that we don't descend.
                self.pop();
                continue;
            }
            match self.stack_list.last_mut().unwrap().next() {
                None => self.pop(),
                Some(Err(err)) => return Some(Err(err)),
                Some(Ok(dent)) => {
                    if let Some(result) = self.handle_entry(dent) {
                        return Some(result);
                    }
                }
            }
        }
        if self.opts.contents_first {
            self.depth = self.stack_list.len();
            if let Some(dentry) = self.get_deferred_dir() {
                return Some(Ok(dentry));
            }
        }
        None
    }
}

impl IntoIter {
    /// Skips the current directory.
    ///
    /// This causes the iterator to stop traversing the contents of the least
    /// recently yielded directory. This means any remaining entries in that
    /// directory will be skipped (including sub-directories).
    ///
    /// Note that the ergonomics of this method are questionable since it
    /// borrows the iterator mutably. Namely, you must write out the looping
    /// condition manually. For example, to skip hidden entries efficiently on
    /// unix systems:
    ///
    /// ```rust,no_run
    /// use walkdir::{DirEntry, WalkDir};
    ///
    /// fn is_hidden(entry: &DirEntry) -> bool {
    ///     entry.file_name()
    ///          .to_str()
    ///          .map(|s| s.starts_with("."))
    ///          .unwrap_or(false)
    /// }
    ///
    /// let mut it = WalkDir::new("foo").into_iter();
    /// loop {
    ///     let entry = match it.next() {
    ///         None => break,
    ///         Some(Err(err)) => panic!("ERROR: {}", err),
    ///         Some(Ok(entry)) => entry,
    ///     };
    ///     if is_hidden(&entry) {
    ///         if entry.file_type().is_dir() {
    ///             it.skip_current_dir();
    ///         }
    ///         continue;
    ///     }
    ///     println!("{}", entry.path().display());
    /// }
    /// ```
    ///
    /// You may find it more convenient to use the [`filter_entry`] iterator
    /// adapter. (See its documentation for the same example functionality as
    /// above.)
    ///
    /// [`filter_entry`]: #method.filter_entry
    pub fn skip_current_dir(&mut self) {
        if !self.stack_list.is_empty() {
            self.stack_list.pop();
        }
        if !self.stack_path.is_empty() {
            self.stack_path.pop();
        }
    }

    /// Yields only entries which satisfy the given predicate and skips
    /// descending into directories that do not satisfy the given predicate.
    ///
    /// The predicate is applied to all entries. If the predicate is
    /// true, iteration carries on as normal. If the predicate is false, the
    /// entry is ignored and if it is a directory, it is not descended into.
    ///
    /// This is often more convenient to use than [`skip_current_dir`]. For
    /// example, to skip hidden files and directories efficiently on unix
    /// systems:
    ///
    /// ```rust,no_run
    /// use walkdir::{DirEntry, WalkDir};
    /// # use walkdir::Error;
    ///
    /// fn is_hidden(entry: &DirEntry) -> bool {
    ///     entry.file_name()
    ///          .to_str()
    ///          .map(|s| s.starts_with("."))
    ///          .unwrap_or(false)
    /// }
    ///
    /// # fn try_main() -> Result<(), Error> {
    /// for entry in WalkDir::new("foo")
    ///                      .into_iter()
    ///                      .filter_entry(|e| !is_hidden(e)) {
    ///     println!("{}", entry?.path().display());
    /// }
    /// # Ok(())
    /// # }
    /// #
    /// # fn main() {
    /// #    try_main().unwrap();
    /// # }
    /// ```
    ///
    /// Note that the iterator will still yield errors for reading entries that
    /// may not satisfy the predicate.
    ///
    /// Note that entries skipped with [`min_depth`] and [`max_depth`] are not
    /// passed to this predicate.
    ///
    /// [`skip_current_dir`]: #method.skip_current_dir
    /// [`min_depth`]: struct.WalkDir.html#method.min_depth
    /// [`max_depth`]: struct.WalkDir.html#method.max_depth
    pub fn filter_entry<P>(self, predicate: P) -> FilterEntry<Self, P>
            where Self: Sized, P: FnMut(&DirEntry) -> bool {
        FilterEntry { it: self, predicate: predicate }
    }

    fn handle_entry(
        &mut self,
        mut dent: DirEntry,
    ) -> Option<Result<DirEntry>> {
        if self.opts.follow_links && dent.file_type().is_symlink() {
            dent = itry!(self.follow(dent));
        }
        if dent.file_type().is_dir() {
            self.push(&dent);
        }
        if dent.file_type().is_dir() && self.opts.contents_first {
            self.deferred_dirs.push(dent);
            None
        } else {
            if self.skippable() { None } else { Some(Ok(dent)) }
        }
    }

    fn get_deferred_dir(&mut self) -> Option<DirEntry> {
        if self.opts.contents_first {
            if self.depth < self.deferred_dirs.len() {
                let deferred : DirEntry = self.deferred_dirs.pop().unwrap();
                if !self.skippable() {
                    return Some(deferred);
                }
            }
        }
        None
    }

    fn push(&mut self, dent: &DirEntry) {
        // Make room for another open file descriptor if we've hit the max.
        if self.stack_list.len() - self.oldest_opened == self.opts.max_open {
            self.stack_list[self.oldest_opened].close();
            self.oldest_opened = self.oldest_opened.checked_add(1).unwrap();
        }
        // Open a handle to reading the directory's entries.
        let rd = fs::read_dir(dent.path()).map_err(|err| {
            Some(Error::from_path(self.depth, dent.path().to_path_buf(), err))
        });
        let mut list = DirList::Opened { depth: self.depth, it: rd };
        if let Some(ref mut cmp) = self.opts.sorter {
            let mut entries: Vec<_> = list.collect();
            entries.sort_by(|a, b| {
                match (a, b) {
                    (&Ok(ref a), &Ok(ref b)) => {
                        cmp(a, b)
                    }
                    (&Err(_), &Err(_)) => Ordering::Equal,
                    (&Ok(_), &Err(_)) => Ordering::Greater,
                    (&Err(_), &Ok(_)) => Ordering::Less,
                }
            });
            list = DirList::Closed(entries.into_iter());
        }
        self.stack_list.push(list);
        if self.opts.follow_links {
            self.stack_path.push(dent.path().to_path_buf());
        }
    }

    fn pop(&mut self) {
        self.stack_list.pop().expect("cannot pop from empty stack");
        if self.opts.follow_links {
            self.stack_path.pop().expect("BUG: list/path stacks out of sync");
        }
        // If everything in the stack is already closed, then there is
        // room for at least one more open descriptor and it will
        // always be at the top of the stack.
        self.oldest_opened = min(self.oldest_opened, self.stack_list.len());
    }

    fn follow(&self, mut dent: DirEntry) -> Result<DirEntry> {
        dent = try!(DirEntry::from_link(self.depth,
                                        dent.path().to_path_buf()));
        // The only way a symlink can cause a loop is if it points
        // to a directory. Otherwise, it always points to a leaf
        // and we can omit any loop checks.
        if dent.file_type().is_dir() {
            try!(self.check_loop(dent.path()));
        }
        Ok(dent)
    }

    fn check_loop<P: AsRef<Path>>(&self, child: P) -> Result<()> {
        for ancestor in self.stack_path.iter().rev() {
            let same = try!(is_same_file(ancestor, &child).map_err(|err| {
                Error::from_io(self.depth, err)
            }));
            if same {
                return Err(Error {
                    depth: self.depth,
                    inner: ErrorInner::Loop {
                        ancestor: ancestor.to_path_buf(),
                        child: child.as_ref().to_path_buf(),
                    },
                });
            }
        }
        Ok(())
    }

    fn skippable(&self) -> bool {
        self.depth < self.opts.min_depth || self.depth > self.opts.max_depth
    }
}

impl DirList {
    fn close(&mut self) {
        if let DirList::Opened { .. } = *self {
            *self = DirList::Closed(self.collect::<Vec<_>>().into_iter());
        }
    }
}

impl Iterator for DirList {
    type Item = Result<DirEntry>;

    #[inline(always)]
    fn next(&mut self) -> Option<Result<DirEntry>> {
        match *self {
            DirList::Closed(ref mut it) => it.next(),
            DirList::Opened { depth, ref mut it } => match *it {
                Err(ref mut err) => err.take().map(Err),
                Ok(ref mut rd) => rd.next().map(|r| match r {
                    Ok(r) => DirEntry::from_entry(depth + 1, &r),
                    Err(err) => Err(Error::from_io(depth + 1, err))
                }),
            }
        }
    }
}

impl DirEntry {
    /// The full path that this entry represents.
    ///
    /// The full path is created by joining the parents of this entry up to the
    /// root initially given to [`WalkDir::new`] with the file name of this
    /// entry.
    ///
    /// Note that this *always* returns the path reported by the underlying
    /// directory entry, even when symbolic links are followed. To get the
    /// target path, use `path_is_symbolic_link` to (cheaply) check if
    /// this entry corresponds to a symbolic link, and `std::fs::read_link` to
    /// resolve the target.
    ///
    /// [`WalkDir::new`]: struct.WalkDir.html#method.new
    pub fn path(&self) -> &Path {
        &self.path
    }

    /// Returns `true` if and only if this entry was created from a symbolic
    /// link. This is unaffected by the [`follow_links`] setting.
    ///
    /// When `true`, the value returned by the `path` method is a
    /// symbolic link name. To get the full target path, you must call
    /// `std::fs::read_link(entry.path())`.
    ///
    /// [`follow_links`]: struct.WalkDir.html#method.follow_links
    pub fn path_is_symbolic_link(&self) -> bool {
        self.ty.is_symlink() || self.follow_link
    }

    /// Return the metadata for the file that this entry points to.
    ///
    /// This will follow symbolic links if and only if the `WalkDir` value
    /// has [`follow_links`] enabled.
    ///
    /// # Platform behavior
    ///
    /// This always calls `std::fs::symlink_metadata`.
    ///
    /// If this entry is a symbolic link and `follow_links` is enabled, then
    /// `std::fs::metadata` is called instead.
    ///
    /// # Errors
    ///
    /// Similar to [`std::fs::metadata`], returns errors for path values that the program does not
    /// have permissions to access or if the path does not exist.  
    ///
    /// [`follow_links`]: struct.WalkDir.html#method.follow_links
    /// [`std::fs::metadata`]: https://doc.rust-lang.org/std/fs/fn.metadata.html
    pub fn metadata(&self) -> Result<fs::Metadata> {
        if self.follow_link {
            fs::metadata(&self.path)
        } else {
            fs::symlink_metadata(&self.path)
        }.map_err(|err| Error::from_entry(self, err))
    }

    /// Return the file type for the file that this entry points to.
    ///
    /// If this is a symbolic link and [`follow_links`] is `true`, then this
    /// returns the type of the target.
    ///
    /// This never makes any system calls.
    ///
    /// [`follow_links`]: struct.WalkDir.html#method.follow_links
    pub fn file_type(&self) -> fs::FileType {
        self.ty
    }

    /// Return the file name of this entry.
    ///
    /// If this entry has no file name (e.g., `/`), then the full path is
    /// returned.
    pub fn file_name(&self) -> &OsStr {
        self.path.file_name().unwrap_or_else(|| self.path.as_os_str())
    }

    /// Returns the depth at which this entry was created relative to the root.
    ///
    /// The smallest depth is `0` and always corresponds to the path given
    /// to the `new` function on `WalkDir`. Its direct descendents have depth
    /// `1`, and their descendents have depth `2`, and so on.
    pub fn depth(&self) -> usize {
        self.depth
    }

    /// Returns the underlying `d_ino` field in the contained `dirent`
    /// structure.
    #[cfg(unix)]
    pub fn ino(&self) -> u64 {
        self.ino
    }

    #[cfg(not(unix))]
    fn from_entry(depth: usize, ent: &fs::DirEntry) -> Result<DirEntry> {
        let ty = try!(ent.file_type().map_err(|err| {
            Error::from_path(depth, ent.path(), err)
        }));
        Ok(DirEntry {
            path: ent.path(),
            ty: ty,
            follow_link: false,
            depth: depth,
        })
    }

    #[cfg(unix)]
    fn from_entry(depth: usize, ent: &fs::DirEntry) -> Result<DirEntry> {
        use std::os::unix::fs::DirEntryExt;

        let ty = try!(ent.file_type().map_err(|err| {
            Error::from_path(depth, ent.path(), err)
        }));
        Ok(DirEntry {
            path: ent.path(),
            ty: ty,
            follow_link: false,
            depth: depth,
            ino: ent.ino(),
        })
    }

    #[cfg(not(unix))]
    fn from_link(depth: usize, pb: PathBuf) -> Result<DirEntry> {
        let md = try!(fs::metadata(&pb).map_err(|err| {
            Error::from_path(depth, pb.clone(), err)
        }));
        Ok(DirEntry {
            path: pb,
            ty: md.file_type(),
            follow_link: true,
            depth: depth,
        })
    }

    #[cfg(unix)]
    fn from_link(depth: usize, pb: PathBuf) -> Result<DirEntry> {
        use std::os::unix::fs::MetadataExt;

        let md = try!(fs::metadata(&pb).map_err(|err| {
            Error::from_path(depth, pb.clone(), err)
        }));
        Ok(DirEntry {
            path: pb,
            ty: md.file_type(),
            follow_link: true,
            depth: depth,
            ino: md.ino(),
        })
    }
}

impl Clone for DirEntry {
    #[cfg(not(unix))]
    fn clone(&self) -> DirEntry {
        DirEntry {
            path: self.path.clone(),
            ty: self.ty,
            follow_link: self.follow_link,
            depth: self.depth,
        }
    }

    #[cfg(unix)]
    fn clone(&self) -> DirEntry {
        DirEntry {
            path: self.path.clone(),
            ty: self.ty,
            follow_link: self.follow_link,
            depth: self.depth,
            ino: self.ino,
        }
    }
}

impl fmt::Debug for DirEntry {
    fn fmt(&self, f: &mut fmt::Formatter) -> fmt::Result {
        write!(f, "DirEntry({:?})", self.path)
    }
}

/// A recursive directory iterator that skips entries.  Returned by calling [`.filter_entry()`] on
/// an `IntoIter`, which is formed by calling [`.into_iter()`] on a `WalkDir`.
///
/// Directories that fail the predicate `P` are skipped. Namely, they are
/// never yielded and never descended into.
///
/// Entries that are skipped with the [`min_depth`] and [`max_depth`] options are
/// not passed through this filter.
///
/// If opening a handle to a directory resulted in an error, then it is yielded
/// and no corresponding call to the predicate is made.
///
/// Type parameter `I` refers to the underlying iterator and `P` refers to the
/// predicate, which is usually `FnMut(&DirEntry) -> bool`.
///
/// [`.filter_entry()`]: struct.IntoIter.html#method.filter_entry
/// [`.into_iter()`]: struct.WalkDir.html#into_iter.v
/// [`min_depth`]: struct.WalkDir.html#method.min_depth
/// [`max_depth`]: struct.WalkDir.html#method.max_depth
#[derive(Debug)]
pub struct FilterEntry<I, P> {
    it: I,
    predicate: P,
}

impl<P> Iterator for FilterEntry<IntoIter, P>
              where P: FnMut(&DirEntry) -> bool {
    type Item = Result<DirEntry>;
    /// Advances the iterator and returns the next value.
    ///
    /// # Errors
    ///
    /// If the iterator fails to retrieve the next value, this method returns an error value.
    /// The error will be wrapped in an Option::Some.
    fn next(&mut self) -> Option<Result<DirEntry>> {
        loop {
            let dent = match self.it.next() {
                None => return None,
                Some(result) => itry!(result),
            };
            if !(self.predicate)(&dent) {
                if dent.file_type().is_dir() {
                    self.it.skip_current_dir();
                }
                continue;
            }
            return Some(Ok(dent));
        }
    }
}

impl<P> FilterEntry<IntoIter, P>
        where P: FnMut(&DirEntry) -> bool {
    /// Yields only entries which satisfy the given predicate and skips
    /// descending into directories that do not satisfy the given predicate.
    ///
    /// The predicate is applied to all entries. If the predicate is
    /// true, iteration carries on as normal. If the predicate is false, the
    /// entry is ignored and if it is a directory, it is not descended into.
    ///
    /// This is often more convenient to use than [`skip_current_dir`]. For
    /// example, to skip hidden files and directories efficiently on unix
    /// systems:
    ///
    /// ```rust,no_run
    /// use walkdir::{DirEntry, WalkDir};
    /// # use walkdir::Error;
    ///
    /// fn is_hidden(entry: &DirEntry) -> bool {
    ///     entry.file_name()
    ///          .to_str()
    ///          .map(|s| s.starts_with("."))
    ///          .unwrap_or(false)
    /// }
    ///
    /// # fn try_main() -> Result<(), Error> {
    /// for entry in WalkDir::new("foo")
    ///                      .into_iter()
    ///                      .filter_entry(|e| !is_hidden(e)) {
    ///     println!("{}", entry?.path().display());
    /// }
    /// # Ok(())
    /// # }
    /// #
    /// # fn main() {
    /// #    try_main().unwrap();
    /// # }
    /// ```
    ///
    /// Note that the iterator will still yield errors for reading entries that
    /// may not satisfy the predicate.
    ///
    /// Note that entries skipped with [`min_depth`] and [`max_depth`] are not
    /// passed to this predicate.
    ///
    /// [`skip_current_dir`]: #method.skip_current_dir
    /// [`min_depth`]: struct.WalkDir.html#method.min_depth
    /// [`max_depth`]: struct.WalkDir.html#method.max_depth
    pub fn filter_entry(self, predicate: P) -> FilterEntry<Self, P> {
        FilterEntry { it: self, predicate: predicate }
    }

    /// Skips the current directory.
    ///
    /// This causes the iterator to stop traversing the contents of the least
    /// recently yielded directory. This means any remaining entries in that
    /// directory will be skipped (including sub-directories).
    ///
    /// Note that the ergonomics of this method are questionable since it
    /// borrows the iterator mutably. Namely, you must write out the looping
    /// condition manually. For example, to skip hidden entries efficiently on
    /// unix systems:
    ///
    /// ```rust,no_run
    /// use walkdir::{DirEntry, WalkDir};
    ///
    /// fn is_hidden(entry: &DirEntry) -> bool {
    ///     entry.file_name()
    ///          .to_str()
    ///          .map(|s| s.starts_with("."))
    ///          .unwrap_or(false)
    /// }
    ///
    /// let mut it = WalkDir::new("foo").into_iter();
    /// loop {
    ///     let entry = match it.next() {
    ///         None => break,
    ///         Some(Err(err)) => panic!("ERROR: {}", err),
    ///         Some(Ok(entry)) => entry,
    ///     };
    ///     if is_hidden(&entry) {
    ///         if entry.file_type().is_dir() {
    ///             it.skip_current_dir();
    ///         }
    ///         continue;
    ///     }
    ///     println!("{}", entry.path().display());
    /// }
    /// ```
    ///
    /// You may find it more convenient to use the [`filter_entry`] iterator
    /// adapter. (See its documentation for the same example functionality as
    /// above.)
    ///
    /// [`filter_entry`]: #method.filter_entry
    pub fn skip_current_dir(&mut self) {
        self.it.skip_current_dir();
    }
}

/// An error produced by recursively walking a directory.
///
/// This error type is a light wrapper around `std::io::Error`. In particular,
/// it adds the following information:
///
/// * The depth at which the error occurred in the file tree, relative to the
/// root.
/// * The path, if any, associated with the IO error.
/// * An indication that a loop occurred when following symbolic links. In this
/// case, there is no underlying IO error.
///
/// To maintain good ergonomics, this type has a
/// `impl From<Error> for std::io::Error` defined so that you may use an
/// `io::Result` with methods in this crate if you don't care about accessing
/// the underlying error data in a structured form.
#[derive(Debug)]
pub struct Error {
    depth: usize,
    inner: ErrorInner,
}

#[derive(Debug)]
enum ErrorInner {
    Io { path: Option<PathBuf>, err: io::Error },
    Loop { ancestor: PathBuf, child: PathBuf },
}

impl Error {
    /// Returns the path associated with this error if one exists.
    ///
    /// For example, if an error occurred while opening a directory handle,
    /// the error will include the path passed to `std::fs::read_dir`.
    pub fn path(&self) -> Option<&Path> {
        match self.inner {
            ErrorInner::Io { path: None, .. } => None,
            ErrorInner::Io { path: Some(ref path), .. } => Some(path),
            ErrorInner::Loop { ref child, .. } => Some(child),
        }
    }

    /// Returns the path at which a cycle was detected.
    ///
    /// If no cycle was detected, `None` is returned.
    ///
    /// A cycle is detected when a directory entry is equivalent to one of
    /// its ancestors.
    ///
    /// To get the path to the child directory entry in the cycle, use the
    /// `path` method.
    pub fn loop_ancestor(&self) -> Option<&Path> {
        match self.inner {
            ErrorInner::Loop { ref ancestor, .. } => Some(ancestor),
            _ => None,
        }
    }

    /// Returns the depth at which this error occurred relative to the root.
    ///
    /// The smallest depth is `0` and always corresponds to the path given
    /// to the `new` function on `WalkDir`. Its direct descendents have depth
    /// `1`, and their descendents have depth `2`, and so on.
    pub fn depth(&self) -> usize {
        self.depth
    }

    fn from_path(depth: usize, pb: PathBuf, err: io::Error) -> Self {
        Error {
            depth: depth,
            inner: ErrorInner::Io { path: Some(pb), err: err },
        }
    }

    fn from_entry(dent: &DirEntry, err: io::Error) -> Self {
        Error {
            depth: dent.depth,
            inner: ErrorInner::Io {
                path: Some(dent.path().to_path_buf()),
                err: err,
            },
        }
    }

    fn from_io(depth: usize, err: io::Error) -> Self {
        Error {
            depth: depth,
            inner: ErrorInner::Io { path: None, err: err },
        }
    }
}

impl error::Error for Error {
    fn description(&self) -> &str {
        match self.inner {
            ErrorInner::Io { ref err, .. } => err.description(),
            ErrorInner::Loop { .. } => "file system loop found",
        }
    }

    fn cause(&self) -> Option<&error::Error> {
        match self.inner {
            ErrorInner::Io { ref err, .. } => Some(err),
            ErrorInner::Loop { .. } => None,
        }
    }
}

impl fmt::Display for Error {
    fn fmt(&self, f: &mut fmt::Formatter) -> fmt::Result {
        match self.inner {
            ErrorInner::Io { path: None, ref err } => {
                err.fmt(f)
            }
            ErrorInner::Io { path: Some(ref path), ref err } => {
                write!(f, "IO error for operation on {}: {}",
                       path.display(), err)
            }
            ErrorInner::Loop { ref ancestor, ref child } => {
                write!(f, "File system loop found: \
                           {} points to an ancestor {}",
                       child.display(), ancestor.display())
            }
        }
    }
}

impl From<Error> for io::Error {
    fn from(err: Error) -> io::Error {
        match err {
            Error { inner: ErrorInner::Io { err, .. }, .. } => err,
            err @ Error { inner: ErrorInner::Loop { .. }, .. } => {
                io::Error::new(io::ErrorKind::Other, err)
            }
        }
    }
}<|MERGE_RESOLUTION|>--- conflicted
+++ resolved
@@ -454,11 +454,8 @@
 /// The order of elements yielded by this iterator is unspecified.
 ///
 /// [`WalkDir`]: struct.WalkDir.html
-<<<<<<< HEAD
+/// [`.into_iter()`]: struct.WalkDir.html#into_iter.v
 #[derive(Debug)]
-=======
-/// [`.into_iter()`]: struct.WalkDir.html#into_iter.v
->>>>>>> 378cb074
 pub struct IntoIter {
     /// Options specified in the builder. Depths, max fds, etc.
     opts: WalkDirOptions,
