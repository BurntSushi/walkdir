[package]
name = "walkdir"
# remember to update html_root_url
version = "2.1.3"  #:version
authors = ["Andrew Gallant <jamslam@gmail.com>"]
description = "Recursively walk a directory."
documentation = "https://docs.rs/walkdir/"
homepage = "https://github.com/BurntSushi/walkdir"
repository = "https://github.com/BurntSushi/walkdir"
readme = "README.md"
keywords = ["directory", "recursive", "walk", "iterator"]
categories = ["filesystem"]
license = "Unlicense/MIT"

[badges]
travis-ci = { repository = "BurntSushi/walkdir" }
appveyor = { repository = "BurntSushi/walkdir" }

[dependencies]
same-file = "1"

<<<<<<< HEAD
[target.'cfg(windows)'.dependencies]
winapi = { version = "0.3.2", features = ["fileapi", "winbase", "winnt"] }
=======
[target.'cfg(windows)'.dependencies.winapi]
version = "0.3"
features = ["std", "winnt"]
>>>>>>> 44a5dfe6

[dev-dependencies]
docopt = "0.8"
quickcheck = { version = "0.6", default-features = false }
rand = "0.4"
serde = "1"
serde_derive = "1"<|MERGE_RESOLUTION|>--- conflicted
+++ resolved
@@ -19,14 +19,9 @@
 [dependencies]
 same-file = "1"
 
-<<<<<<< HEAD
-[target.'cfg(windows)'.dependencies]
-winapi = { version = "0.3.2", features = ["fileapi", "winbase", "winnt"] }
-=======
 [target.'cfg(windows)'.dependencies.winapi]
 version = "0.3"
-features = ["std", "winnt"]
->>>>>>> 44a5dfe6
+features = ["std", "winnt", "fileapi", "winbase"]
 
 [dev-dependencies]
 docopt = "0.8"
