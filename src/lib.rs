#![doc(html_root_url = "https://docs.rs/walkdir/1.0.7")]
/*!
Crate `walkdir` provides an efficient and cross platform implementation
of recursive directory traversal. Several options are exposed to control
iteration, such as whether to follow symbolic links (default off), limit the
maximum number of simultaneous open file descriptors and the ability to
efficiently skip descending into directories.

To use this crate, add `walkdir` as a dependency to your project's
`Cargo.toml`:

```ignore
[dependencies]
walkdir = "1"
```

# From the top

The [`WalkDir`] type builds iterators. The [`DirEntry`] type describes values yielded by the iterator.
Finally, the [`Error`] type is a small wrapper around [`std::io::Error`] with
additional information, such as if a loop was detected while following symbolic
links (not enabled by default).

[`WalkDir`]: struct.Walkdir.html
[`DirEntry`]: struct.DirEntry.html
[`Error`]: struct.Error.html
[`std::io::Error`]: https://doc.rust-lang.org/stable/std/io/struct.Error.html

# Example

The following code recursively iterates over the directory given and prints
the path for each entry:

```rust,no_run
use walkdir::WalkDir;
# use walkdir::Error;

# fn try_main() -> Result<(), Error> {
for entry in WalkDir::new("foo") {
    println!("{}", entry?.path().display());
}
# Ok(())
# }
#
# fn main() {
#    try_main().unwrap();
# }
```

Or, if you'd like to iterate over all entries and ignore any errors that may
arise, use [`filter_map`]. (e.g., This code below will silently skip directories
that the owner of the running process does not have permission to access.)

```rust,no_run
use walkdir::WalkDir;

for entry in WalkDir::new("foo").into_iter().filter_map(|e| e.ok()) {
    println!("{}", entry.path().display());
}
```

[`filter_map`]: https://doc.rust-lang.org/stable/std/iter/trait.Iterator.html#method.filter_map

# Example: follow symbolic links

The same code as above, except [`follow_links`] is enabled:

```rust,no_run
use walkdir::WalkDir;
# use walkdir::Error;

# fn try_main() -> Result<(), Error> {
for entry in WalkDir::new("foo").follow_links(true) {
    println!("{}", entry?.path().display());
}
# Ok(())
# }
#
# fn main() {
#    try_main().unwrap();
# }
```

[`follow_links`]: struct.Walkdir.html#method.follow_links

# Example: skip hidden files and directories efficiently on unix

This uses the [`filter_entry`] iterator adapter to avoid yielding hidden files
and directories efficiently:

```rust,no_run
use walkdir::{DirEntry, WalkDir};
# use walkdir::Error;

fn is_hidden(entry: &DirEntry) -> bool {
    entry.file_name()
         .to_str()
         .map(|s| s.starts_with("."))
         .unwrap_or(false)
}

# fn try_main() -> Result<(), Error> {
let walker = WalkDir::new("foo").into_iter();
for entry in walker.filter_entry(|e| !is_hidden(e)) {
    println!("{}", entry?.path().display());
}
# Ok(())
# }
#
# fn main() {
#     try_main().unwrap();
}
```

[`filter_entry`]: struct.IntoIter.html#method.filter_entry
*/
#[cfg(windows)] extern crate kernel32;
#[cfg(windows)] extern crate winapi;
#[cfg(test)] extern crate quickcheck;
#[cfg(test)] extern crate rand;
extern crate same_file;

use std::cmp::{Ordering, min};
use std::error;
use std::fmt;
use std::fs::{self, FileType, ReadDir};
use std::io;
use std::ffi::OsStr;
use std::ffi::OsString;
use std::path::{Path, PathBuf};
use std::result;
use std::vec;

use same_file::is_same_file;

#[cfg(test)] mod tests;

/// Like try, but for iterators that return [`Option<Result<_, _>>`].
///
/// [`Option<Result<_, _>>`]: https://doc.rust-lang.org/stable/std/option/enum.Option.html
macro_rules! itry {
    ($e:expr) => {
        match $e {
            Ok(v) => v,
            Err(err) => return Some(Err(From::from(err))),
        }
    }
}

/// A result type for walkdir operations.
///
/// Note that this result type embeds the error type in this crate. This
/// is only useful if you care about the additional information provided by
/// the error (such as the path associated with the error or whether a loop
/// was dectected). If you want things to Just Work, then you can use
/// [`io::Result`] instead since the error type in this package will
/// automatically convert to an [`io::Result`] when using the [`try!`] macro.
///
/// [`io::Result`]: https://doc.rust-lang.org/stable/std/io/type.Result.html
/// [`try!`]: https://doc.rust-lang.org/stable/std/macro.try.html
pub type Result<T> = ::std::result::Result<T, Error>;

/// A builder to create an iterator for recursively walking a directory.
///
/// Results are returned in depth first fashion, with directories yielded
/// before their contents. If [`contents_first`] is true, contents are yielded
/// before their directories. The order is unspecified but if [`sort_by`] is given,
/// directory entries are sorted according to this function. Directory entries
///`.` and `..` are always omitted.
///
/// If an error occurs at any point during iteration, then it is returned in
/// place of its corresponding directory entry and iteration continues as
/// normal. If an error occurs while opening a directory for reading, it
/// is skipped. Iteration may be stopped at any time. When the iterator is
/// destroyed, all resources associated with it are freed.
///
/// [`contents_first`]: struct.WalkDir.html#method.contents_first
/// [`sort_by`]: struct.WalkDir.html#method.sort_by
///
/// # Usage
///
/// This type implements [`IntoIterator`] so that it may be used as the subject
/// of a `for` loop. You may need to call [`into_iter`] explicitly if you want
/// to use iterator adapters such as [`filter_entry`].
///
/// Idiomatic use of this type should use method chaining to set desired
/// options. For example, this only shows entries with a depth of `1`, `2`
/// or `3` (relative to `foo`):
///
/// ```rust,no_run
/// use walkdir::WalkDir;
/// # use walkdir::Error;
///
/// # fn try_main() -> Result<(), Error> {
/// for entry in WalkDir::new("foo").min_depth(1).max_depth(3) {
///     println!("{}", entry?.path().display());
/// }
/// # Ok(())
/// # }
/// #
/// # fn main() {
/// #    try_main().unwrap();
/// # }
/// ```
///
/// [`IntoIterator`]: https://doc.rust-lang.org/stable/std/iter/trait.IntoIterator.html
/// [`into_iter`]: https://doc.rust-lang.org/nightly/core/iter/trait.IntoIterator.html#tymethod.into_iter
/// [`filter_entry`]: struct.IntoIter.html#method.filter_entry
///
/// Note that the iterator by default includes the top-most directory. Since
/// this is the only directory yielded with depth `0`, it is easy to ignore it
/// with the [`min_depth`] setting:
///
/// ```rust,no_run
/// use walkdir::WalkDir;
/// # use walkdir::Error;
///
/// # fn try_main() -> Result<(), Error> {
/// for entry in WalkDir::new("foo").min_depth(1) {
///     println!("{}", entry?.path().display());
/// }
/// # Ok(())
/// # }
/// #
/// # fn main() {
/// #    try_main().unwrap();
/// # }
/// ```
///
/// [`min_depth`]: struct.WalkDir.html#method.min_depth
///
/// This will only return descendents of the `foo` directory and not `foo`
/// itself.
///
/// # Loops
///
/// This iterator (like most/all recursive directory iterators) assumes that
/// no loops can be made with *hard* links on your file system. In particular,
/// this would require creating a hard link to a directory such that it creates
/// a loop. On most platforms, this operation is illegal.
///
/// Note that when following symbolic/soft links, loops are detected and an
/// error is reported.
#[derive(Debug)]
pub struct WalkDir {
    opts: WalkDirOptions,
    root: PathBuf,
}

struct WalkDirOptions {
    follow_links: bool,
    max_open: usize,
    min_depth: usize,
    max_depth: usize,
    sorter: Option<Box<FnMut(&DirEntry,&DirEntry) -> Ordering + 'static>>,
    contents_first: bool,
}

impl fmt::Debug for WalkDirOptions {
    fn fmt(&self, f: &mut fmt::Formatter) -> ::std::result::Result<(), fmt::Error> {
        let sorter_str = if self.sorter.is_some() {
            // FnMut isn't `Debug`
            "Some(...)"
        } else {
            "None"
        };
        f.debug_struct("WalkDirOptions")
            .field("follow_links", &self.follow_links)
            .field("max_open", &self.max_open)
            .field("min_depth", &self.min_depth)
            .field("max_depth", &self.max_depth)
            .field("sorter", &sorter_str)
            .field("contents_first", &self.contents_first)
            .finish()
    }
}

impl WalkDir {
    /// Create a builder for a recursive directory iterator starting at the
    /// file path `root`. If `root` is a directory, then it is the first item
    /// yielded by the iterator. If `root` is a file, then it is the first
    /// and only item yielded by the iterator. If `root` is a symlink, then it
    /// is always followed.
    pub fn new<P: AsRef<Path>>(root: P) -> Self {
        WalkDir {
            opts: WalkDirOptions {
                follow_links: false,
                max_open: 10,
                min_depth: 0,
                max_depth: ::std::usize::MAX,
                sorter: None,
                contents_first: false,
            },
            root: root.as_ref().to_path_buf(),
        }
    }

    /// Set the minimum depth of entries yielded by the iterator.
    ///
    /// The smallest depth is `0` and always corresponds to the path given
    /// to the `new` function on this type. Its direct descendents have depth
    /// `1`, and their descendents have depth `2`, and so on.
    pub fn min_depth(mut self, depth: usize) -> Self {
        self.opts.min_depth = depth;
        if self.opts.min_depth > self.opts.max_depth {
            self.opts.min_depth = self.opts.max_depth;
        }
        self
    }

    /// Set the maximum depth of entries yield by the iterator.
    ///
    /// The smallest depth is `0` and always corresponds to the path given
    /// to the `new` function on this type. Its direct descendents have depth
    /// `1`, and their descendents have depth `2`, and so on.
    ///
    /// Note that this will not simply filter the entries of the iterator, but
    /// it will actually avoid descending into directories when the depth is
    /// exceeded.
    pub fn max_depth(mut self, depth: usize) -> Self {
        self.opts.max_depth = depth;
        if self.opts.max_depth < self.opts.min_depth {
            self.opts.max_depth = self.opts.min_depth;
        }
        self
    }

    /// Follow symbolic links. By default, this is disabled.
    ///
    /// When `yes` is `true`, symbolic links are followed as if they were
    /// normal directories and files. If a symbolic link is broken or is
    /// involved in a loop, an error is yielded.
    ///
    /// When enabled, the yielded [`DirEntry`] values represent the target of
    /// the link while the path corresponds to the link. See the [`DirEntry`]
    /// type for more details.
    ///
    /// [`DirEntry`]: struct.DirEntry.html
    pub fn follow_links(mut self, yes: bool) -> Self {
        self.opts.follow_links = yes;
        self
    }

    /// Set the maximum number of simultaneously open file descriptors used
    /// by the iterator.
    ///
    /// `n` must be greater than or equal to `1`. If `n` is `0`, then it is set
    /// to `1` automatically. If this is not set, then it defaults to some
    /// reasonably low number.
    ///
    /// This setting has no impact on the results yielded by the iterator
    /// (even when `n` is `1`). Instead, this setting represents a trade off
    /// between scarce resources (file descriptors) and memory. Namely, when
    /// the maximum number of file descriptors is reached and a new directory
    /// needs to be opened to continue iteration, then a previous directory
    /// handle is closed and has its unyielded entries stored in memory. In
    /// practice, this is a satisfying trade off because it scales with respect
    /// to the *depth* of your file tree. Therefore, low values (even `1`) are
    /// acceptable.
    ///
    /// Note that this value does not impact the number of system calls made by
    /// an exhausted iterator.
    pub fn max_open(mut self, mut n: usize) -> Self {
        if n == 0 {
            n = 1;
        }
        self.opts.max_open = n;
        self
    }

    /// Set a function for sorting directory entries.
    ///
    /// If a compare function is set, the resulting iterator will return all
    /// paths in sorted order. The compare function will be called to compare
    /// entries from the same directory.
    ///
    /// ```rust,no-run
    /// use std::cmp;
    /// use std::ffi::OsString;
    /// use walkdir::WalkDir;
    ///
    /// WalkDir::new("foo").sort_by(|a,b| a.file_name().cmp(b.file_name()));
    /// ```
    pub fn sort_by<F>(mut self, cmp: F) -> Self
            where F: FnMut(&DirEntry, &DirEntry) -> Ordering + 'static {
        self.opts.sorter = Some(Box::new(cmp));
        self
    }

    /// Yield a directory's contents before the directory itself. By default,
    /// this is disabled.
    ///
    /// When `yes` is `false` (as is the default), the directory is yielded
    /// before its contents are read. This is useful when, e.g. you want to
    /// skip processing of some directories.
    ///
    /// When `yes` is `true`, the iterator yields the contents of a directory
    /// before yielding the directory itself. This is useful when, e.g. you
    /// want to recursively delete a directory.
    ///
    /// # Example
    ///
    /// Assume the following directory tree:
    ///
    /// ```text
    /// foo/
    ///   abc/
    ///     qrs
    ///     tuv
    ///   def/
    /// ```
    ///
    /// With contents_first disabled (the default), the following code visits the
    /// directory tree in depth-first order:
    ///
    /// ```rust,no_run
    /// use walkdir::WalkDir;
    ///
    /// for entry in WalkDir::new("foo") {
    ///     let entry = entry.unwrap();
    ///     println!("{}", entry.path().display());
    /// }
    ///
    /// // foo
    /// // abc
    /// // qrs
    /// // tuv
    /// // def
    /// ```
    ///
    /// With contents_first enabled:
    ///
    /// ```rust,no_run
    /// use walkdir::WalkDir;
    ///
    /// for entry in WalkDir::new("foo").contents_first(true) {
    ///     let entry = entry.unwrap();
    ///     println!("{}", entry.path().display());
    /// }
    ///
    /// // qrs
    /// // tuv
    /// // abc
    /// // def
    /// // foo
    /// ```
    pub fn contents_first(mut self, yes: bool) -> Self {
        self.opts.contents_first = yes;
        self
    }
}

impl IntoIterator for WalkDir {
    type Item = Result<DirEntry>;
    type IntoIter = IntoIter;

    fn into_iter(self) -> IntoIter {
        IntoIter {
            opts: self.opts,
            start: Some(self.root),
            stack_list: vec![],
            stack_path: vec![],
            oldest_opened: 0,
            depth: 0,
            deferred_dirs: vec![],
        }
    }
}

/// An iterator for recursively descending into a directory.
///
/// A value with this type must be constructed with the [`WalkDir`] type, which
/// uses a builder pattern to set options such as min/max depth, max open file
/// descriptors and whether the iterator should follow symbolic links.  After constructing
/// a `WalkDir`, call [`.into_iter()`] at the end of the chain.
///
/// The order of elements yielded by this iterator is unspecified.
///
/// [`WalkDir`]: struct.WalkDir.html
/// [`.into_iter()`]: struct.WalkDir.html#into_iter.v
#[derive(Debug)]
pub struct IntoIter {
    /// Options specified in the builder. Depths, max fds, etc.
    opts: WalkDirOptions,
    /// The start path.
    ///
    /// This is only `Some(...)` at the beginning. After the first iteration,
    /// this is always `None`.
    start: Option<PathBuf>,
    /// A stack of open (up to max fd) or closed handles to directories.
    /// An open handle is a plain [`fs::ReadDir`] while a closed handle is
    /// a `Vec<fs::DirEntry>` corresponding to the as-of-yet consumed entries.
    ///
    /// [`fs::ReadDir`]: https://doc.rust-lang.org/stable/std/fs/struct.ReadDir.html
    stack_list: Vec<DirList>,
    /// A stack of file paths.
    ///
    /// This is *only* used when [`follow_links`] is enabled. In all other cases
    /// this stack is empty.
    ///
    /// [`follow_links`]: struct.WalkDir.html#method.follow_links
    stack_path: Vec<PathBuf>,
    /// An index into `stack_list` that points to the oldest open directory
    /// handle. If the maximum fd limit is reached and a new directory needs
    /// to be read, the handle at this index is closed before the new directory
    /// is opened.
    oldest_opened: usize,
    /// The current depth of iteration (the length of the stack at the
    /// beginning of each iteration).
    depth: usize,
    /// A list of DirEntries corresponding to directories, that are
    /// yielded after their contents has been fully yielded. This is only
    /// used when `contents_first` is enabled.
    deferred_dirs: Vec<DirEntry>,
}

/// A sequence of unconsumed directory entries.
///
/// This represents the opened or closed state of a directory handle. When
/// open, future entries are read by iterating over the raw `fs::ReadDir`.
/// When closed, all future entries are read into memory. Iteration then
<<<<<<< HEAD
/// proceeds over a `Vec<fs::DirEntry>`.
#[derive(Debug)]
=======
/// proceeds over a [`Vec<fs::DirEntry>`].
///
/// [`fs::ReadDir`]: https://doc.rust-lang.org/stable/std/fs/struct.ReadDir.html
/// [`Vec<fs::DirEntry>`]: https://doc.rust-lang.org/stable/std/vec/struct.Vec.html
>>>>>>> 3cc8e9ec
enum DirList {
    /// An opened handle.
    ///
    /// This includes the depth of the handle itself.
    ///
    /// If there was an error with the initial [`fs::read_dir`] call, then it is
    /// stored here. (We use an [`Option<...>`] to make yielding the error
    /// exactly once simpler.)
    ///
    /// [`fs::read_dir`]: https://doc.rust-lang.org/stable/std/fs/fn.read_dir.html
    /// [`Option<...>`]: https://doc.rust-lang.org/stable/std/option/enum.Option.html
    Opened { depth: usize, it: result::Result<ReadDir, Option<Error>> },
    /// A closed handle.
    ///
    /// All remaining directory entries are read into memory.
    Closed(vec::IntoIter<Result<DirEntry>>),
}

/// A directory entry.
///
/// This is the type of value that is yielded from the iterators defined in
/// this crate.
///
/// # Differences with [`std::fs::DirEntry`]
///
/// This type mostly mirrors the type by the same name in [`std::fs`]. There are
/// some differences however:
///
/// * All recursive directory iterators must inspect the entry's type.
/// Therefore, the value is stored and its access is guaranteed to be cheap and
/// successful.
/// * [`path`] and [`file_name`] return borrowed variants.
/// * If [`follow_links`] was enabled on the originating iterator, then all
/// operations except for [`path`] operate on the link target. Otherwise, all
/// operations operate on the symbolic link.
///
/// [`std::fs::DirEntry`]: https://doc.rust-lang.org/stable/std/fs/struct.DirEntry.html
/// [`std::fs`]: https://doc.rust-lang.org/stable/std/fs/index.html
/// [`path`]: #method.path
/// [`file_name`]: #method.file_name
/// [`follow_links`]: struct.WalkDir.html#method.follow_links
pub struct DirEntry {
    /// The path as reported by the [`fs::ReadDir`] iterator (even if it's a
    /// symbolic link).
    ///
    /// [`fs::ReadDir`]: https://doc.rust-lang.org/stable/std/fs/struct.ReadDir.html
    path: PathBuf,
    /// The file type. Necessary for recursive iteration, so store it.
    ty: FileType,
    /// Is set when this entry was created from a symbolic link and the user
    /// excepts the iterator to follow symbolic links.
    follow_link: bool,
    /// The depth at which this entry was generated relative to the root.
    depth: usize,
    /// The underlying inode number (Unix only).
    #[cfg(unix)]
    ino: u64,
}

impl Iterator for IntoIter {
    type Item = Result<DirEntry>;
    /// Advances the iterator and returns the next value.
    ///
    /// # Errors
    ///
    /// If the iterator fails to retrieve the next value, this method returns an error value.
    /// The error will be wrapped in an Option::Some.
    fn next(&mut self) -> Option<Result<DirEntry>> {
        if let Some(start) = self.start.take() {
            let dent = itry!(DirEntry::from_link(0, start));
            if let Some(result) = self.handle_entry(dent) {
                return Some(result);
            }
        }
        while !self.stack_list.is_empty() {
            self.depth = self.stack_list.len();
            if let Some(dentry) = self.get_deferred_dir() {
                return Some(Ok(dentry));
            }
            if self.depth > self.opts.max_depth {
                // If we've exceeded the max depth, pop the current dir
                // so that we don't descend.
                self.pop();
                continue;
            }
            match self.stack_list.last_mut().unwrap().next() {
                None => self.pop(),
                Some(Err(err)) => return Some(Err(err)),
                Some(Ok(dent)) => {
                    if let Some(result) = self.handle_entry(dent) {
                        return Some(result);
                    }
                }
            }
        }
        if self.opts.contents_first {
            self.depth = self.stack_list.len();
            if let Some(dentry) = self.get_deferred_dir() {
                return Some(Ok(dentry));
            }
        }
        None
    }
}

impl IntoIter {
    /// Skips the current directory.
    ///
    /// This causes the iterator to stop traversing the contents of the least
    /// recently yielded directory. This means any remaining entries in that
    /// directory will be skipped (including sub-directories).
    ///
    /// Note that the ergonomics of this method are questionable since it
    /// borrows the iterator mutably. Namely, you must write out the looping
    /// condition manually. For example, to skip hidden entries efficiently on
    /// unix systems:
    ///
    /// ```rust,no_run
    /// use walkdir::{DirEntry, WalkDir};
    ///
    /// fn is_hidden(entry: &DirEntry) -> bool {
    ///     entry.file_name()
    ///          .to_str()
    ///          .map(|s| s.starts_with("."))
    ///          .unwrap_or(false)
    /// }
    ///
    /// let mut it = WalkDir::new("foo").into_iter();
    /// loop {
    ///     let entry = match it.next() {
    ///         None => break,
    ///         Some(Err(err)) => panic!("ERROR: {}", err),
    ///         Some(Ok(entry)) => entry,
    ///     };
    ///     if is_hidden(&entry) {
    ///         if entry.file_type().is_dir() {
    ///             it.skip_current_dir();
    ///         }
    ///         continue;
    ///     }
    ///     println!("{}", entry.path().display());
    /// }
    /// ```
    ///
    /// You may find it more convenient to use the [`filter_entry`] iterator
    /// adapter. (See its documentation for the same example functionality as
    /// above.)
    ///
    /// [`filter_entry`]: #method.filter_entry
    pub fn skip_current_dir(&mut self) {
        if !self.stack_list.is_empty() {
            self.stack_list.pop();
        }
        if !self.stack_path.is_empty() {
            self.stack_path.pop();
        }
    }

    /// Yields only entries which satisfy the given predicate and skips
    /// descending into directories that do not satisfy the given predicate.
    ///
    /// The predicate is applied to all entries. If the predicate is
    /// true, iteration carries on as normal. If the predicate is false, the
    /// entry is ignored and if it is a directory, it is not descended into.
    ///
    /// This is often more convenient to use than [`skip_current_dir`]. For
    /// example, to skip hidden files and directories efficiently on unix
    /// systems:
    ///
    /// ```rust,no_run
    /// use walkdir::{DirEntry, WalkDir};
    /// # use walkdir::Error;
    ///
    /// fn is_hidden(entry: &DirEntry) -> bool {
    ///     entry.file_name()
    ///          .to_str()
    ///          .map(|s| s.starts_with("."))
    ///          .unwrap_or(false)
    /// }
    ///
    /// # fn try_main() -> Result<(), Error> {
    /// for entry in WalkDir::new("foo")
    ///                      .into_iter()
    ///                      .filter_entry(|e| !is_hidden(e)) {
    ///     println!("{}", entry?.path().display());
    /// }
    /// # Ok(())
    /// # }
    /// #
    /// # fn main() {
    /// #    try_main().unwrap();
    /// # }
    /// ```
    ///
    /// Note that the iterator will still yield errors for reading entries that
    /// may not satisfy the predicate.
    ///
    /// Note that entries skipped with [`min_depth`] and [`max_depth`] are not
    /// passed to this predicate.
    ///
    /// [`skip_current_dir`]: #method.skip_current_dir
    /// [`min_depth`]: struct.WalkDir.html#method.min_depth
    /// [`max_depth`]: struct.WalkDir.html#method.max_depth
    pub fn filter_entry<P>(self, predicate: P) -> FilterEntry<Self, P>
            where Self: Sized, P: FnMut(&DirEntry) -> bool {
        FilterEntry { it: self, predicate: predicate }
    }

    fn handle_entry(
        &mut self,
        mut dent: DirEntry,
    ) -> Option<Result<DirEntry>> {
        if self.opts.follow_links && dent.file_type().is_symlink() {
            dent = itry!(self.follow(dent));
        }
        if dent.file_type().is_dir() {
            self.push(&dent);
        }
        if dent.file_type().is_dir() && self.opts.contents_first {
            self.deferred_dirs.push(dent);
            None
        } else {
            if self.skippable() { None } else { Some(Ok(dent)) }
        }
    }

    fn get_deferred_dir(&mut self) -> Option<DirEntry> {
        if self.opts.contents_first {
            if self.depth < self.deferred_dirs.len() {
                let deferred : DirEntry = self.deferred_dirs.pop().unwrap();
                if !self.skippable() {
                    return Some(deferred);
                }
            }
        }
        None
    }

    fn push(&mut self, dent: &DirEntry) {
        // Make room for another open file descriptor if we've hit the max.
        if self.stack_list.len() - self.oldest_opened == self.opts.max_open {
            self.stack_list[self.oldest_opened].close();
            self.oldest_opened = self.oldest_opened.checked_add(1).unwrap();
        }
        // Open a handle to reading the directory's entries.
        let rd = fs::read_dir(dent.path()).map_err(|err| {
            Some(Error::from_path(self.depth, dent.path().to_path_buf(), err))
        });
        let mut list = DirList::Opened { depth: self.depth, it: rd };
        if let Some(ref mut cmp) = self.opts.sorter {
            let mut entries: Vec<_> = list.collect();
            entries.sort_by(|a, b| {
                match (a, b) {
                    (&Ok(ref a), &Ok(ref b)) => {
                        cmp(a, b)
                    }
                    (&Err(_), &Err(_)) => Ordering::Equal,
                    (&Ok(_), &Err(_)) => Ordering::Greater,
                    (&Err(_), &Ok(_)) => Ordering::Less,
                }
            });
            list = DirList::Closed(entries.into_iter());
        }
        self.stack_list.push(list);
        if self.opts.follow_links {
            self.stack_path.push(dent.path().to_path_buf());
        }
    }

    fn pop(&mut self) {
        self.stack_list.pop().expect("cannot pop from empty stack");
        if self.opts.follow_links {
            self.stack_path.pop().expect("BUG: list/path stacks out of sync");
        }
        // If everything in the stack is already closed, then there is
        // room for at least one more open descriptor and it will
        // always be at the top of the stack.
        self.oldest_opened = min(self.oldest_opened, self.stack_list.len());
    }

    fn follow(&self, mut dent: DirEntry) -> Result<DirEntry> {
        dent = try!(DirEntry::from_link(self.depth,
                                        dent.path().to_path_buf()));
        // The only way a symlink can cause a loop is if it points
        // to a directory. Otherwise, it always points to a leaf
        // and we can omit any loop checks.
        if dent.file_type().is_dir() {
            try!(self.check_loop(dent.path()));
        }
        Ok(dent)
    }

    fn check_loop<P: AsRef<Path>>(&self, child: P) -> Result<()> {
        for ancestor in self.stack_path.iter().rev() {
            let same = try!(is_same_file(ancestor, &child).map_err(|err| {
                Error::from_io(self.depth, err)
            }));
            if same {
                return Err(Error {
                    depth: self.depth,
                    inner: ErrorInner::Loop {
                        ancestor: ancestor.to_path_buf(),
                        child: child.as_ref().to_path_buf(),
                    },
                });
            }
        }
        Ok(())
    }

    fn skippable(&self) -> bool {
        self.depth < self.opts.min_depth || self.depth > self.opts.max_depth
    }
}

impl DirList {
    fn close(&mut self) {
        if let DirList::Opened { .. } = *self {
            *self = DirList::Closed(self.collect::<Vec<_>>().into_iter());
        }
    }
}

impl Iterator for DirList {
    type Item = Result<DirEntry>;

    #[inline(always)]
    fn next(&mut self) -> Option<Result<DirEntry>> {
        match *self {
            DirList::Closed(ref mut it) => it.next(),
            DirList::Opened { depth, ref mut it } => match *it {
                Err(ref mut err) => err.take().map(Err),
                Ok(ref mut rd) => rd.next().map(|r| match r {
                    Ok(r) => DirEntry::from_entry(depth + 1, &r),
                    Err(err) => Err(Error::from_io(depth + 1, err))
                }),
            }
        }
    }
}

impl DirEntry {
    /// The full path that this entry represents.
    ///
    /// The full path is created by joining the parents of this entry up to the
    /// root initially given to [`WalkDir::new`] with the file name of this
    /// entry.
    ///
    /// Note that this *always* returns the path reported by the underlying
    /// directory entry, even when symbolic links are followed. To get the
    /// target path, use [`path_is_symbolic_link`] to (cheaply) check if
    /// this entry corresponds to a symbolic link, and [`std::fs::read_link`] to
    /// resolve the target.
    ///
    /// [`WalkDir::new`]: struct.WalkDir.html#method.new
    /// [`path_is_symbolic_link`]: struct.DirEntry.html#method.path_is_symbolic_link
    /// [`std::fs::read_link`]: https://doc.rust-lang.org/stable/std/fs/fn.read_link.html
    pub fn path(&self) -> &Path {
        &self.path
    }

    /// Returns `true` if and only if this entry was created from a symbolic
    /// link. This is unaffected by the [`follow_links`] setting.
    ///
    /// When `true`, the value returned by the [`path`] method is a
    /// symbolic link name. To get the full target path, you must call
    /// [`std::fs::read_link(entry.path())`].
    ///
    /// [`path`]: struct.DirEntry.html#method.path
    /// [`follow_links`]: struct.WalkDir.html#method.follow_links
    /// [`std::fs::read_link(entry.path())`]: https://doc.rust-lang.org/stable/std/fs/fn.read_link.html
    pub fn path_is_symbolic_link(&self) -> bool {
        self.ty.is_symlink() || self.follow_link
    }

    /// Return the metadata for the file that this entry points to.
    ///
    /// This will follow symbolic links if and only if the [`WalkDir`] value
    /// has [`follow_links`] enabled.
    ///
    /// # Platform behavior
    ///
    /// This always calls [`std::fs::symlink_metadata`].
    ///
    /// If this entry is a symbolic link and [`follow_links`] is enabled, then
    /// [`std::fs::metadata`] is called instead.
    ///
    /// # Errors
    ///
    /// Similar to [`std::fs::metadata`], returns errors for path values that the program does not
    /// have permissions to access or if the path does not exist.  
    ///
    /// [`WalkDir`]: struct.WalkDir.html
    /// [`follow_links`]: struct.WalkDir.html#method.follow_links
    /// [`std::fs::metadata`]: https://doc.rust-lang.org/std/fs/fn.metadata.html
    /// [`std::fs::symlink_metadata`]: https://doc.rust-lang.org/stable/std/fs/fn.symlink_metadata.html
    pub fn metadata(&self) -> Result<fs::Metadata> {
        if self.follow_link {
            fs::metadata(&self.path)
        } else {
            fs::symlink_metadata(&self.path)
        }.map_err(|err| Error::from_entry(self, err))
    }

    /// Return the file type for the file that this entry points to.
    ///
    /// If this is a symbolic link and [`follow_links`] is `true`, then this
    /// returns the type of the target.
    ///
    /// This never makes any system calls.
    ///
    /// [`follow_links`]: struct.WalkDir.html#method.follow_links
    pub fn file_type(&self) -> fs::FileType {
        self.ty
    }

    /// Return the file name of this entry.
    ///
    /// If this entry has no file name (e.g., `/`), then the full path is
    /// returned.
    pub fn file_name(&self) -> &OsStr {
        self.path.file_name().unwrap_or_else(|| self.path.as_os_str())
    }

    /// Returns the depth at which this entry was created relative to the root.
    ///
    /// The smallest depth is `0` and always corresponds to the path given
    /// to the `new` function on `WalkDir`. Its direct descendents have depth
    /// `1`, and their descendents have depth `2`, and so on.
    pub fn depth(&self) -> usize {
        self.depth
    }

    /// Returns the underlying `d_ino` field in the contained `dirent`
    /// structure.
    #[cfg(unix)]
    pub fn ino(&self) -> u64 {
        self.ino
    }

    #[cfg(not(unix))]
    fn from_entry(depth: usize, ent: &fs::DirEntry) -> Result<DirEntry> {
        let ty = try!(ent.file_type().map_err(|err| {
            Error::from_path(depth, ent.path(), err)
        }));
        Ok(DirEntry {
            path: ent.path(),
            ty: ty,
            follow_link: false,
            depth: depth,
        })
    }

    #[cfg(unix)]
    fn from_entry(depth: usize, ent: &fs::DirEntry) -> Result<DirEntry> {
        use std::os::unix::fs::DirEntryExt;

        let ty = try!(ent.file_type().map_err(|err| {
            Error::from_path(depth, ent.path(), err)
        }));
        Ok(DirEntry {
            path: ent.path(),
            ty: ty,
            follow_link: false,
            depth: depth,
            ino: ent.ino(),
        })
    }

    #[cfg(not(unix))]
    fn from_link(depth: usize, pb: PathBuf) -> Result<DirEntry> {
        let md = try!(fs::metadata(&pb).map_err(|err| {
            Error::from_path(depth, pb.clone(), err)
        }));
        Ok(DirEntry {
            path: pb,
            ty: md.file_type(),
            follow_link: true,
            depth: depth,
        })
    }

    #[cfg(unix)]
    fn from_link(depth: usize, pb: PathBuf) -> Result<DirEntry> {
        use std::os::unix::fs::MetadataExt;

        let md = try!(fs::metadata(&pb).map_err(|err| {
            Error::from_path(depth, pb.clone(), err)
        }));
        Ok(DirEntry {
            path: pb,
            ty: md.file_type(),
            follow_link: true,
            depth: depth,
            ino: md.ino(),
        })
    }
}

impl Clone for DirEntry {
    #[cfg(not(unix))]
    fn clone(&self) -> DirEntry {
        DirEntry {
            path: self.path.clone(),
            ty: self.ty,
            follow_link: self.follow_link,
            depth: self.depth,
        }
    }

    #[cfg(unix)]
    fn clone(&self) -> DirEntry {
        DirEntry {
            path: self.path.clone(),
            ty: self.ty,
            follow_link: self.follow_link,
            depth: self.depth,
            ino: self.ino,
        }
    }
}

impl fmt::Debug for DirEntry {
    fn fmt(&self, f: &mut fmt::Formatter) -> fmt::Result {
        write!(f, "DirEntry({:?})", self.path)
    }
}

/// A recursive directory iterator that skips entries.  Returned by calling [`.filter_entry()`] on
/// an `IntoIter`, which is formed by calling [`.into_iter()`] on a `WalkDir`.
///
/// Directories that fail the predicate `P` are skipped. Namely, they are
/// never yielded and never descended into.
///
/// Entries that are skipped with the [`min_depth`] and [`max_depth`] options are
/// not passed through this filter.
///
/// If opening a handle to a directory resulted in an error, then it is yielded
/// and no corresponding call to the predicate is made.
///
/// Type parameter `I` refers to the underlying iterator and `P` refers to the
/// predicate, which is usually `FnMut(&DirEntry) -> bool`.
///
/// [`.filter_entry()`]: struct.IntoIter.html#method.filter_entry
/// [`.into_iter()`]: struct.WalkDir.html#into_iter.v
/// [`min_depth`]: struct.WalkDir.html#method.min_depth
/// [`max_depth`]: struct.WalkDir.html#method.max_depth
#[derive(Debug)]
pub struct FilterEntry<I, P> {
    it: I,
    predicate: P,
}

impl<P> Iterator for FilterEntry<IntoIter, P>
              where P: FnMut(&DirEntry) -> bool {
    type Item = Result<DirEntry>;
    /// Advances the iterator and returns the next value.
    ///
    /// # Errors
    ///
    /// If the iterator fails to retrieve the next value, this method returns an error value.
    /// The error will be wrapped in an Option::Some.
    fn next(&mut self) -> Option<Result<DirEntry>> {
        loop {
            let dent = match self.it.next() {
                None => return None,
                Some(result) => itry!(result),
            };
            if !(self.predicate)(&dent) {
                if dent.file_type().is_dir() {
                    self.it.skip_current_dir();
                }
                continue;
            }
            return Some(Ok(dent));
        }
    }
}

impl<P> FilterEntry<IntoIter, P>
        where P: FnMut(&DirEntry) -> bool {
    /// Yields only entries which satisfy the given predicate and skips
    /// descending into directories that do not satisfy the given predicate.
    ///
    /// The predicate is applied to all entries. If the predicate is
    /// true, iteration carries on as normal. If the predicate is false, the
    /// entry is ignored and if it is a directory, it is not descended into.
    ///
    /// This is often more convenient to use than [`skip_current_dir`]. For
    /// example, to skip hidden files and directories efficiently on unix
    /// systems:
    ///
    /// ```rust,no_run
    /// use walkdir::{DirEntry, WalkDir};
    /// # use walkdir::Error;
    ///
    /// fn is_hidden(entry: &DirEntry) -> bool {
    ///     entry.file_name()
    ///          .to_str()
    ///          .map(|s| s.starts_with("."))
    ///          .unwrap_or(false)
    /// }
    ///
    /// # fn try_main() -> Result<(), Error> {
    /// for entry in WalkDir::new("foo")
    ///                      .into_iter()
    ///                      .filter_entry(|e| !is_hidden(e)) {
    ///     println!("{}", entry?.path().display());
    /// }
    /// # Ok(())
    /// # }
    /// #
    /// # fn main() {
    /// #    try_main().unwrap();
    /// # }
    /// ```
    ///
    /// Note that the iterator will still yield errors for reading entries that
    /// may not satisfy the predicate.
    ///
    /// Note that entries skipped with [`min_depth`] and [`max_depth`] are not
    /// passed to this predicate.
    ///
    /// [`skip_current_dir`]: #method.skip_current_dir
    /// [`min_depth`]: struct.WalkDir.html#method.min_depth
    /// [`max_depth`]: struct.WalkDir.html#method.max_depth
    pub fn filter_entry(self, predicate: P) -> FilterEntry<Self, P> {
        FilterEntry { it: self, predicate: predicate }
    }

    /// Skips the current directory.
    ///
    /// This causes the iterator to stop traversing the contents of the least
    /// recently yielded directory. This means any remaining entries in that
    /// directory will be skipped (including sub-directories).
    ///
    /// Note that the ergonomics of this method are questionable since it
    /// borrows the iterator mutably. Namely, you must write out the looping
    /// condition manually. For example, to skip hidden entries efficiently on
    /// unix systems:
    ///
    /// ```rust,no_run
    /// use walkdir::{DirEntry, WalkDir};
    ///
    /// fn is_hidden(entry: &DirEntry) -> bool {
    ///     entry.file_name()
    ///          .to_str()
    ///          .map(|s| s.starts_with("."))
    ///          .unwrap_or(false)
    /// }
    ///
    /// let mut it = WalkDir::new("foo").into_iter();
    /// loop {
    ///     let entry = match it.next() {
    ///         None => break,
    ///         Some(Err(err)) => panic!("ERROR: {}", err),
    ///         Some(Ok(entry)) => entry,
    ///     };
    ///     if is_hidden(&entry) {
    ///         if entry.file_type().is_dir() {
    ///             it.skip_current_dir();
    ///         }
    ///         continue;
    ///     }
    ///     println!("{}", entry.path().display());
    /// }
    /// ```
    ///
    /// You may find it more convenient to use the [`filter_entry`] iterator
    /// adapter. (See its documentation for the same example functionality as
    /// above.)
    ///
    /// [`filter_entry`]: #method.filter_entry
    pub fn skip_current_dir(&mut self) {
        self.it.skip_current_dir();
    }
}

/// An error produced by recursively walking a directory.
///
/// This error type is a light wrapper around [`std::io::Error`]. In particular,
/// it adds the following information:
///
/// * The depth at which the error occurred in the file tree, relative to the
/// root.
/// * The path, if any, associated with the IO error.
/// * An indication that a loop occurred when following symbolic links. In this
/// case, there is no underlying IO error.
///
/// To maintain good ergonomics, this type has a
/// `impl From<Error> for std::io::Error` defined so that you may use an
/// [`io::Result`] with methods in this crate if you don't care about accessing
/// the underlying error data in a structured form.
///
/// [`std::io::Error`]: https://doc.rust-lang.org/stable/std/io/struct.Error.html
/// [`io::Result`]: https://doc.rust-lang.org/stable/std/io/type.Result.html
#[derive(Debug)]
pub struct Error {
    depth: usize,
    inner: ErrorInner,
}

#[derive(Debug)]
enum ErrorInner {
    Io { path: Option<PathBuf>, err: io::Error },
    Loop { ancestor: PathBuf, child: PathBuf },
}

impl Error {
    /// Returns the path associated with this error if one exists.
    ///
    /// For example, if an error occurred while opening a directory handle,
    /// the error will include the path passed to [`std::fs::read_dir`].
    ///
    /// [`std::fs::read_dir`]: https://doc.rust-lang.org/stable/std/fs/fn.read_dir.html
    pub fn path(&self) -> Option<&Path> {
        match self.inner {
            ErrorInner::Io { path: None, .. } => None,
            ErrorInner::Io { path: Some(ref path), .. } => Some(path),
            ErrorInner::Loop { ref child, .. } => Some(child),
        }
    }

    /// Returns the path at which a cycle was detected.
    ///
    /// If no cycle was detected, [`None`] is returned.
    ///
    /// A cycle is detected when a directory entry is equivalent to one of
    /// its ancestors.
    ///
    /// To get the path to the child directory entry in the cycle, use the
    /// [`path`] method.
    ///
    /// [`None`]: https://doc.rust-lang.org/stable/std/option/enum.Option.html#variant.None
    /// [`path`]: struct.Error.html#path
    pub fn loop_ancestor(&self) -> Option<&Path> {
        match self.inner {
            ErrorInner::Loop { ref ancestor, .. } => Some(ancestor),
            _ => None,
        }
    }

    /// Returns the depth at which this error occurred relative to the root.
    ///
    /// The smallest depth is `0` and always corresponds to the path given
    /// to the [`new`] function on [`WalkDir`]. Its direct descendents have depth
    /// `1`, and their descendents have depth `2`, and so on.
    ///
    /// [`new`]: struct.WalkDir.html#method.new
    /// [`WalkDir`]: struct.WalkDir.html
    pub fn depth(&self) -> usize {
        self.depth
    }

    fn from_path(depth: usize, pb: PathBuf, err: io::Error) -> Self {
        Error {
            depth: depth,
            inner: ErrorInner::Io { path: Some(pb), err: err },
        }
    }

    fn from_entry(dent: &DirEntry, err: io::Error) -> Self {
        Error {
            depth: dent.depth,
            inner: ErrorInner::Io {
                path: Some(dent.path().to_path_buf()),
                err: err,
            },
        }
    }

    fn from_io(depth: usize, err: io::Error) -> Self {
        Error {
            depth: depth,
            inner: ErrorInner::Io { path: None, err: err },
        }
    }
}

impl error::Error for Error {
    fn description(&self) -> &str {
        match self.inner {
            ErrorInner::Io { ref err, .. } => err.description(),
            ErrorInner::Loop { .. } => "file system loop found",
        }
    }

    fn cause(&self) -> Option<&error::Error> {
        match self.inner {
            ErrorInner::Io { ref err, .. } => Some(err),
            ErrorInner::Loop { .. } => None,
        }
    }
}

impl fmt::Display for Error {
    fn fmt(&self, f: &mut fmt::Formatter) -> fmt::Result {
        match self.inner {
            ErrorInner::Io { path: None, ref err } => {
                err.fmt(f)
            }
            ErrorInner::Io { path: Some(ref path), ref err } => {
                write!(f, "IO error for operation on {}: {}",
                       path.display(), err)
            }
            ErrorInner::Loop { ref ancestor, ref child } => {
                write!(f, "File system loop found: \
                           {} points to an ancestor {}",
                       child.display(), ancestor.display())
            }
        }
    }
}

impl From<Error> for io::Error {
    fn from(err: Error) -> io::Error {
        match err {
            Error { inner: ErrorInner::Io { err, .. }, .. } => err,
            err @ Error { inner: ErrorInner::Loop { .. }, .. } => {
                io::Error::new(io::ErrorKind::Other, err)
            }
        }
    }
}<|MERGE_RESOLUTION|>--- conflicted
+++ resolved
@@ -519,15 +519,11 @@
 /// This represents the opened or closed state of a directory handle. When
 /// open, future entries are read by iterating over the raw `fs::ReadDir`.
 /// When closed, all future entries are read into memory. Iteration then
-<<<<<<< HEAD
-/// proceeds over a `Vec<fs::DirEntry>`.
-#[derive(Debug)]
-=======
 /// proceeds over a [`Vec<fs::DirEntry>`].
 ///
 /// [`fs::ReadDir`]: https://doc.rust-lang.org/stable/std/fs/struct.ReadDir.html
 /// [`Vec<fs::DirEntry>`]: https://doc.rust-lang.org/stable/std/vec/struct.Vec.html
->>>>>>> 3cc8e9ec
+#[derive(Debug)]
 enum DirList {
     /// An opened handle.
     ///
